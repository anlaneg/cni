// Copyright 2015 CNI authors
//
// Licensed under the Apache License, Version 2.0 (the "License");
// you may not use this file except in compliance with the License.
// You may obtain a copy of the License at
//
//     http://www.apache.org/licenses/LICENSE-2.0
//
// Unless required by applicable law or agreed to in writing, software
// distributed under the License is distributed on an "AS IS" BASIS,
// WITHOUT WARRANTIES OR CONDITIONS OF ANY KIND, either express or implied.
// See the License for the specific language governing permissions and
// limitations under the License.

package libcni

// Note this is the actual implementation of the CNI specification, which
// is reflected in the SPEC.md file.
// it is typically bundled into runtime providers (i.e. containerd or cri-o would use this
// before calling runc or hcsshim).  It is also bundled into CNI providers as well, for example,
// to add an IP to a container, to parse the configuration of the CNI and so on.

import (
	"context"
	"encoding/json"
	"fmt"
	"os"
	"path/filepath"
	"sort"
	"strings"

	"github.com/containernetworking/cni/pkg/invoke"
	"github.com/containernetworking/cni/pkg/types"
	"github.com/containernetworking/cni/pkg/types/create"
	"github.com/containernetworking/cni/pkg/utils"
	"github.com/containernetworking/cni/pkg/version"
)

var (
	CacheDir = "/var/lib/cni"
	// slightly awkward wording to preserve anyone matching on error strings
	ErrorCheckNotSupp = fmt.Errorf("does not support the CHECK command")
)

const (
	CNICacheV1 = "cniCacheV1"
)

// A RuntimeConf holds the arguments to one invocation of a CNI plugin
// excepting the network configuration, with the nested exception that
// the `runtimeConfig` from the network configuration is included
// here.
type RuntimeConf struct {
	ContainerID string
	NetNS       string
	IfName      string
	Args        [][2]string
	// A dictionary of capability-specific data passed by the runtime
	// to plugins as top-level keys in the 'runtimeConfig' dictionary
	// of the plugin's stdin data.  libcni will ensure that only keys
	// in this map which match the capabilities of the plugin are passed
	// to the plugin
	CapabilityArgs map[string]interface{}

	// DEPRECATED. Will be removed in a future release.
	CacheDir string
}

type NetworkConfig struct {
	Network *types.NetConf
	/*types.Netconf的原始配置数据,利用其生成的Network*/
	Bytes   []byte
}

type NetworkConfigList struct {
	/*Configlist名称*/
	Name         string
	/*configlist配置cniversion*/
	CNIVersion   string
	DisableCheck bool
	/*configlist配置的一组NetworkConfig*/
	Plugins      []*NetworkConfig
	/*原始的conflist文件配置数据*/
	Bytes        []byte
}

type NetworkAttachment struct {
	ContainerID    string
	Network        string
	IfName         string
	Config         []byte
	NetNS          string
	CniArgs        [][2]string
	CapabilityArgs map[string]interface{}
}

type GCAttachment struct {
	ContainerID string `json:"containerID"`
	IfName      string `json:"ifname"`
}
type GCArgs struct {
	ValidAttachments []GCAttachment
}

type CNI interface {
	AddNetworkList(ctx context.Context, net *NetworkConfigList, rt *RuntimeConf) (types.Result, error)
	CheckNetworkList(ctx context.Context, net *NetworkConfigList, rt *RuntimeConf) error
	DelNetworkList(ctx context.Context, net *NetworkConfigList, rt *RuntimeConf) error
	GetNetworkListCachedResult(net *NetworkConfigList, rt *RuntimeConf) (types.Result, error)
	GetNetworkListCachedConfig(net *NetworkConfigList, rt *RuntimeConf) ([]byte, *RuntimeConf, error)

	AddNetwork(ctx context.Context, net *NetworkConfig, rt *RuntimeConf) (types.Result, error)
	CheckNetwork(ctx context.Context, net *NetworkConfig, rt *RuntimeConf) error
	DelNetwork(ctx context.Context, net *NetworkConfig, rt *RuntimeConf) error
	GetNetworkCachedResult(net *NetworkConfig, rt *RuntimeConf) (types.Result, error)
	GetNetworkCachedConfig(net *NetworkConfig, rt *RuntimeConf) ([]byte, *RuntimeConf, error)

	ValidateNetworkList(ctx context.Context, net *NetworkConfigList) ([]string, error)
	ValidateNetwork(ctx context.Context, net *NetworkConfig) ([]string, error)

	GCNetworkList(ctx context.Context, net *NetworkConfigList, args *GCArgs) error
	GetStatusNetworkList(ctx context.Context, net *NetworkConfigList) error

	GetCachedAttachments(containerID string) ([]*NetworkAttachment, error)
}

type CNIConfig struct {
	/*查询插件的路径列表*/
	Path     []string
	exec     invoke.Exec
	cacheDir string
}

// CNIConfig implements the CNI interface
var _ CNI = &CNIConfig{}

// NewCNIConfig returns a new CNIConfig object that will search for plugins
// in the given paths and use the given exec interface to run those plugins,
// or if the exec interface is not given, will use a default exec handler.
func NewCNIConfig(path []string, exec invoke.Exec) *CNIConfig {
	/*设置插件查询路径列表*/
	return NewCNIConfigWithCacheDir(path, "", exec)
}

// NewCNIConfigWithCacheDir returns a new CNIConfig object that will search for plugins
// in the given paths use the given exec interface to run those plugins,
// or if the exec interface is not given, will use a default exec handler.
// The given cache directory will be used for temporary data storage when needed.
func NewCNIConfigWithCacheDir(path []string, cacheDir string, exec invoke.Exec) *CNIConfig {
	return &CNIConfig{
		Path:     path,
		cacheDir: cacheDir,
		exec:     exec,
	}
}

func buildOneConfig(name, cniVersion string, orig *NetworkConfig, prevResult types.Result, rt *RuntimeConf) (*NetworkConfig, error) {
	var err error

	inject := map[string]interface{}{
		"name":       name,
		"cniVersion": cniVersion,
	}
	// Add previous plugin result
	if prevResult != nil {
		inject["prevResult"] = prevResult
	}

	// Ensure every config uses the same name and version
	/*在orig中合入inject需要变更的项*/
	orig, err = InjectConf(orig, inject)
	if err != nil {
		return nil, err
	}
	if rt != nil {
		return injectRuntimeConfig(orig, rt)
	}

	return orig, nil
}

// This function takes a libcni RuntimeConf structure and injects values into
// a "runtimeConfig" dictionary in the CNI network configuration JSON that
// will be passed to the plugin on stdin.
//
// Only "capabilities arguments" passed by the runtime are currently injected.
// These capabilities arguments are filtered through the plugin's advertised
// capabilities from its config JSON, and any keys in the CapabilityArgs
// matching plugin capabilities are added to the "runtimeConfig" dictionary
// sent to the plugin via JSON on stdin.  For example, if the plugin's
// capabilities include "portMappings", and the CapabilityArgs map includes a
// "portMappings" key, that key and its value are added to the "runtimeConfig"
// dictionary to be passed to the plugin's stdin.
func injectRuntimeConfig(orig *NetworkConfig, rt *RuntimeConf) (*NetworkConfig, error) {
	var err error

	/*收集支持的capability对应的Args*/
	rc := make(map[string]interface{})
	/*capabilities是一个K,v结构，key指定能务，v指定是否支持*/
	for capability, supported := range orig.Network.Capabilities {
		if !supported {
			/*跳过不支持的capability*/
			continue
		}
		/*取支持的capability的args*/
		if data, ok := rt.CapabilityArgs[capability]; ok {
			rc[capability] = data
		}
	}

	if len(rc) > 0 {
		/*合入capability的args*/
		orig, err = InjectConf(orig, map[string]interface{}{"runtimeConfig": rc})
		if err != nil {
			return nil, err
		}
	}

	return orig, nil
}

// ensure we have a usable exec if the CNIConfig was not given one
func (c *CNIConfig) ensureExec() invoke.Exec {
	/*确认c.exec已初始化*/
	if c.exec == nil {
		/*初始化c.exec*/
		c.exec = &invoke.DefaultExec{
			RawExec:       &invoke.RawExec{Stderr: os.Stderr},
			PluginDecoder: version.PluginDecoder{},
		}
	}
	return c.exec
}

type cachedInfo struct {
	Kind           string                 `json:"kind"`
	ContainerID    string                 `json:"containerId"`
	Config         []byte                 `json:"config"`
	IfName         string                 `json:"ifName"`
	NetworkName    string                 `json:"networkName"`
	NetNS          string                 `json:"netns,omitempty"`
	CniArgs        [][2]string            `json:"cniArgs,omitempty"`
	CapabilityArgs map[string]interface{} `json:"capabilityArgs,omitempty"`
	RawResult      map[string]interface{} `json:"result,omitempty"`
	Result         types.Result           `json:"-"`
}

// getCacheDir returns the cache directory in this order:
// 1) global cacheDir from CNIConfig object
// 2) deprecated cacheDir from RuntimeConf object
// 3) fall back to default cache directory
func (c *CNIConfig) getCacheDir(rt *RuntimeConf) string {
	if c.cacheDir != "" {
		return c.cacheDir
	}
	if rt.CacheDir != "" {
		return rt.CacheDir
	}
	return CacheDir
}

func (c *CNIConfig) getCacheFilePath(netName string, rt *RuntimeConf) (string, error) {
	if netName == "" || rt.ContainerID == "" || rt.IfName == "" {
		return "", fmt.Errorf("cache file path requires network name (%q), container ID (%q), and interface name (%q)", netName, rt.ContainerID, rt.IfName)
	}
	return filepath.Join(c.getCacheDir(rt), "results", fmt.Sprintf("%s-%s-%s", netName, rt.ContainerID, rt.IfName)), nil
}

func (c *CNIConfig) cacheAdd(result types.Result, config []byte, netName string, rt *RuntimeConf) error {
	cached := cachedInfo{
		Kind:           CNICacheV1,
		ContainerID:    rt.ContainerID,
		Config:         config,
		IfName:         rt.IfName,
		NetworkName:    netName,
		NetNS:          rt.NetNS,
		CniArgs:        rt.Args,
		CapabilityArgs: rt.CapabilityArgs,
	}

	// We need to get type.Result into cachedInfo as JSON map
	// Marshal to []byte, then Unmarshal into cached.RawResult
	data, err := json.Marshal(result)
	if err != nil {
		return err
	}

	err = json.Unmarshal(data, &cached.RawResult)
	if err != nil {
		return err
	}

	newBytes, err := json.Marshal(&cached)
	if err != nil {
		return err
	}

	fname, err := c.getCacheFilePath(netName, rt)
	if err != nil {
		return err
	}
	if err := os.MkdirAll(filepath.Dir(fname), 0o700); err != nil {
		return err
	}

	return os.WriteFile(fname, newBytes, 0o600)
}

func (c *CNIConfig) cacheDel(netName string, rt *RuntimeConf) error {
	fname, err := c.getCacheFilePath(netName, rt)
	if err != nil {
		// Ignore error
		return nil
	}
	return os.Remove(fname)
}

func (c *CNIConfig) getCachedConfig(netName string, rt *RuntimeConf) ([]byte, *RuntimeConf, error) {
	var bytes []byte

	fname, err := c.getCacheFilePath(netName, rt)
	if err != nil {
		return nil, nil, err
	}
	bytes, err = os.ReadFile(fname)
	if err != nil {
		// Ignore read errors; the cached result may not exist on-disk
		return nil, nil, nil
	}

	unmarshaled := cachedInfo{}
	if err := json.Unmarshal(bytes, &unmarshaled); err != nil {
		return nil, nil, fmt.Errorf("failed to unmarshal cached network %q config: %w", netName, err)
	}
	if unmarshaled.Kind != CNICacheV1 {
		return nil, nil, fmt.Errorf("read cached network %q config has wrong kind: %v", netName, unmarshaled.Kind)
	}

	newRt := *rt
	if unmarshaled.CniArgs != nil {
		newRt.Args = unmarshaled.CniArgs
	}
	newRt.CapabilityArgs = unmarshaled.CapabilityArgs

	return unmarshaled.Config, &newRt, nil
}

func (c *CNIConfig) getLegacyCachedResult(netName, cniVersion string, rt *RuntimeConf) (types.Result, error) {
	fname, err := c.getCacheFilePath(netName, rt)
	if err != nil {
		return nil, err
	}
	data, err := os.ReadFile(fname)
	if err != nil {
		// Ignore read errors; the cached result may not exist on-disk
		return nil, nil
	}

	// Load the cached result
	result, err := create.CreateFromBytes(data)
	if err != nil {
		return nil, err
	}

	// Convert to the config version to ensure plugins get prevResult
	// in the same version as the config.  The cached result version
	// should match the config version unless the config was changed
	// while the container was running.
	result, err = result.GetAsVersion(cniVersion)
	if err != nil {
		return nil, fmt.Errorf("failed to convert cached result to config version %q: %w", cniVersion, err)
	}
	return result, nil
}

func (c *CNIConfig) getCachedResult(netName, cniVersion string, rt *RuntimeConf) (types.Result, error) {
	fname, err := c.getCacheFilePath(netName, rt)
	if err != nil {
		return nil, err
	}
	fdata, err := os.ReadFile(fname)
	if err != nil {
		// Ignore read errors; the cached result may not exist on-disk
		return nil, nil
	}

	cachedInfo := cachedInfo{}
	if err := json.Unmarshal(fdata, &cachedInfo); err != nil || cachedInfo.Kind != CNICacheV1 {
		return c.getLegacyCachedResult(netName, cniVersion, rt)
	}

	newBytes, err := json.Marshal(&cachedInfo.RawResult)
	if err != nil {
		return nil, fmt.Errorf("failed to marshal cached network %q config: %w", netName, err)
	}

	// Load the cached result
	result, err := create.CreateFromBytes(newBytes)
	if err != nil {
		return nil, err
	}

	// Convert to the config version to ensure plugins get prevResult
	// in the same version as the config.  The cached result version
	// should match the config version unless the config was changed
	// while the container was running.
	result, err = result.GetAsVersion(cniVersion)
	if err != nil {
		return nil, fmt.Errorf("failed to convert cached result to config version %q: %w", cniVersion, err)
	}
	return result, nil
}

// GetNetworkListCachedResult returns the cached Result of the previous
// AddNetworkList() operation for a network list, or an error.
func (c *CNIConfig) GetNetworkListCachedResult(list *NetworkConfigList, rt *RuntimeConf) (types.Result, error) {
	return c.getCachedResult(list.Name, list.CNIVersion, rt)
}

// GetNetworkCachedResult returns the cached Result of the previous
// AddNetwork() operation for a network, or an error.
func (c *CNIConfig) GetNetworkCachedResult(net *NetworkConfig, rt *RuntimeConf) (types.Result, error) {
	return c.getCachedResult(net.Network.Name, net.Network.CNIVersion, rt)
}

// GetNetworkListCachedConfig copies the input RuntimeConf to output
// RuntimeConf with fields updated with info from the cached Config.
func (c *CNIConfig) GetNetworkListCachedConfig(list *NetworkConfigList, rt *RuntimeConf) ([]byte, *RuntimeConf, error) {
	return c.getCachedConfig(list.Name, rt)
}

// GetNetworkCachedConfig copies the input RuntimeConf to output
// RuntimeConf with fields updated with info from the cached Config.
func (c *CNIConfig) GetNetworkCachedConfig(net *NetworkConfig, rt *RuntimeConf) ([]byte, *RuntimeConf, error) {
	return c.getCachedConfig(net.Network.Name, rt)
}

<<<<<<< HEAD
/*添加network*/
func (c *CNIConfig) addNetwork(ctx context.Context, name/*network名称*/, cniVersion string, net *NetworkConfig, prevResult types.Result, rt *RuntimeConf) (types.Result, error) {
=======
// GetCachedAttachments returns a list of network attachments from the cache.
// The returned list will be filtered by the containerID if the value is not empty.
func (c *CNIConfig) GetCachedAttachments(containerID string) ([]*NetworkAttachment, error) {
	dirPath := filepath.Join(c.getCacheDir(&RuntimeConf{}), "results")
	entries, err := os.ReadDir(dirPath)
	if err != nil {
		return nil, err
	}

	fileNames := make([]string, 0, len(entries))
	for _, e := range entries {
		fileNames = append(fileNames, e.Name())
	}
	sort.Strings(fileNames)

	attachments := []*NetworkAttachment{}
	for _, fname := range fileNames {
		if len(containerID) > 0 {
			part := fmt.Sprintf("-%s-", containerID)
			pos := strings.Index(fname, part)
			if pos <= 0 || pos+len(part) >= len(fname) {
				continue
			}
		}

		cacheFile := filepath.Join(dirPath, fname)
		bytes, err := os.ReadFile(cacheFile)
		if err != nil {
			continue
		}

		cachedInfo := cachedInfo{}

		if err := json.Unmarshal(bytes, &cachedInfo); err != nil {
			continue
		}
		if cachedInfo.Kind != CNICacheV1 {
			continue
		}
		if len(containerID) > 0 && cachedInfo.ContainerID != containerID {
			continue
		}
		if cachedInfo.IfName == "" || cachedInfo.NetworkName == "" {
			continue
		}

		attachments = append(attachments, &NetworkAttachment{
			ContainerID:    cachedInfo.ContainerID,
			Network:        cachedInfo.NetworkName,
			IfName:         cachedInfo.IfName,
			Config:         cachedInfo.Config,
			NetNS:          cachedInfo.NetNS,
			CniArgs:        cachedInfo.CniArgs,
			CapabilityArgs: cachedInfo.CapabilityArgs,
		})
	}
	return attachments, nil
}

func (c *CNIConfig) addNetwork(ctx context.Context, name, cniVersion string, net *NetworkConfig, prevResult types.Result, rt *RuntimeConf) (types.Result, error) {
>>>>>>> d2bbac8e
	c.ensureExec()
	/*取插件执行路径*/
	pluginPath, err := c.exec.FindInPath(net.Network.Type/*此network类型为插件名称*/, c.Path)
	if err != nil {
		return nil, err
	}
	/*检查containerid是否合乎约定*/
	if err := utils.ValidateContainerID(rt.ContainerID); err != nil {
		return nil, err
	}
	/*检查network name是否合乎约定*/
	if err := utils.ValidateNetworkName(name); err != nil {
		return nil, err
	}
	/*检查接口名称是否合乎约定*/
	if err := utils.ValidateInterfaceName(rt.IfName); err != nil {
		return nil, err
	}

	/*配置用json串*/
	newConf, err := buildOneConfig(name, cniVersion, net, prevResult, rt)
	if err != nil {
		return nil, err
	}

	/*运行插件并返回运行结果*/
	return invoke.ExecPluginWithResult(ctx, pluginPath/*插件路径*/, newConf.Bytes/*配置内容*/, c.args("ADD", rt)/*配置参数*/, c.exec)
}

// AddNetworkList executes a sequence of plugins with the ADD command
func (c *CNIConfig) AddNetworkList(ctx context.Context, list *NetworkConfigList, rt *RuntimeConf) (types.Result, error) {
	var err error
	var result types.Result
	/*遍历此conflist中的所有network config，逐个添加*/
	for _, net := range list.Plugins {
		result, err = c.addNetwork(ctx, list.Name, list.CNIVersion, net, result, rt)
		if err != nil {
			return nil, fmt.Errorf("plugin %s failed (add): %w", pluginDescription(net.Network), err)
		}
	}

	if err = c.cacheAdd(result, list.Bytes, list.Name, rt); err != nil {
		return nil, fmt.Errorf("failed to set network %q cached result: %w", list.Name, err)
	}

	return result, nil
}

/*执行CHECK*/
func (c *CNIConfig) checkNetwork(ctx context.Context, name, cniVersion string, net *NetworkConfig, prevResult types.Result, rt *RuntimeConf) error {
	c.ensureExec()
	pluginPath, err := c.exec.FindInPath(net.Network.Type, c.Path)
	if err != nil {
		return err
	}

	newConf, err := buildOneConfig(name, cniVersion, net, prevResult, rt)
	if err != nil {
		return err
	}

	return invoke.ExecPluginWithoutResult(ctx, pluginPath, newConf.Bytes, c.args("CHECK", rt), c.exec)
}

// CheckNetworkList executes a sequence of plugins with the CHECK command
func (c *CNIConfig) CheckNetworkList(ctx context.Context, list *NetworkConfigList, rt *RuntimeConf) error {
	// CHECK was added in CNI spec version 0.4.0 and higher
	if gtet, err := version.GreaterThanOrEqualTo(list.CNIVersion, "0.4.0"); err != nil {
		return err
	} else if !gtet {
		return fmt.Errorf("configuration version %q %w", list.CNIVersion, ErrorCheckNotSupp)
	}

	if list.DisableCheck {
		return nil
	}

	cachedResult, err := c.getCachedResult(list.Name, list.CNIVersion, rt)
	if err != nil {
		return fmt.Errorf("failed to get network %q cached result: %w", list.Name, err)
	}

	for _, net := range list.Plugins {
		if err := c.checkNetwork(ctx, list.Name, list.CNIVersion, net, cachedResult, rt); err != nil {
			return err
		}
	}

	return nil
}

/*执行删除network*/
func (c *CNIConfig) delNetwork(ctx context.Context, name, cniVersion string, net *NetworkConfig, prevResult types.Result, rt *RuntimeConf) error {
	c.ensureExec()
	pluginPath, err := c.exec.FindInPath(net.Network.Type, c.Path)
	if err != nil {
		return err
	}

	newConf, err := buildOneConfig(name, cniVersion, net, prevResult, rt)
	if err != nil {
		return err
	}

	return invoke.ExecPluginWithoutResult(ctx, pluginPath, newConf.Bytes, c.args("DEL", rt), c.exec)
}

// DelNetworkList executes a sequence of plugins with the DEL command
func (c *CNIConfig) DelNetworkList(ctx context.Context, list *NetworkConfigList, rt *RuntimeConf) error {
	var cachedResult types.Result

	// Cached result on DEL was added in CNI spec version 0.4.0 and higher
	if gtet, err := version.GreaterThanOrEqualTo(list.CNIVersion, "0.4.0"); err != nil {
		return err
	} else if gtet {
		cachedResult, err = c.getCachedResult(list.Name, list.CNIVersion, rt)
		if err != nil {
			return fmt.Errorf("failed to get network %q cached result: %w", list.Name, err)
		}
	}

	for i := len(list.Plugins) - 1; i >= 0; i-- {
		net := list.Plugins[i]
		if err := c.delNetwork(ctx, list.Name, list.CNIVersion, net, cachedResult, rt); err != nil {
			return fmt.Errorf("plugin %s failed (delete): %w", pluginDescription(net.Network), err)
		}
	}
	_ = c.cacheDel(list.Name, rt)

	return nil
}

func pluginDescription(net *types.NetConf) string {
	if net == nil {
		return "<missing>"
	}
	pluginType := net.Type
	out := fmt.Sprintf("type=%q", pluginType)
	name := net.Name
	if name != "" {
		out += fmt.Sprintf(" name=%q", name)
	}
	return out
}

// AddNetwork executes the plugin with the ADD command
func (c *CNIConfig) AddNetwork(ctx context.Context, net *NetworkConfig, rt *RuntimeConf) (types.Result, error) {
	result, err := c.addNetwork(ctx, net.Network.Name, net.Network.CNIVersion, net, nil, rt)
	if err != nil {
		return nil, err
	}

	if err = c.cacheAdd(result, net.Bytes, net.Network.Name, rt); err != nil {
		return nil, fmt.Errorf("failed to set network %q cached result: %w", net.Network.Name, err)
	}

	return result, nil
}

// CheckNetwork executes the plugin with the CHECK command
func (c *CNIConfig) CheckNetwork(ctx context.Context, net *NetworkConfig, rt *RuntimeConf) error {
	// CHECK was added in CNI spec version 0.4.0 and higher
	if gtet, err := version.GreaterThanOrEqualTo(net.Network.CNIVersion, "0.4.0"); err != nil {
		return err
	} else if !gtet {
		return fmt.Errorf("configuration version %q %w", net.Network.CNIVersion, ErrorCheckNotSupp)
	}

	cachedResult, err := c.getCachedResult(net.Network.Name, net.Network.CNIVersion, rt)
	if err != nil {
		return fmt.Errorf("failed to get network %q cached result: %w", net.Network.Name, err)
	}
	return c.checkNetwork(ctx, net.Network.Name, net.Network.CNIVersion, net, cachedResult, rt)
}

// DelNetwork executes the plugin with the DEL command
func (c *CNIConfig) DelNetwork(ctx context.Context, net *NetworkConfig, rt *RuntimeConf) error {
	var cachedResult types.Result

	// Cached result on DEL was added in CNI spec version 0.4.0 and higher
	if gtet, err := version.GreaterThanOrEqualTo(net.Network.CNIVersion, "0.4.0"); err != nil {
		return err
	} else if gtet {
		cachedResult, err = c.getCachedResult(net.Network.Name, net.Network.CNIVersion, rt)
		if err != nil {
			return fmt.Errorf("failed to get network %q cached result: %w", net.Network.Name, err)
		}
	}

	if err := c.delNetwork(ctx, net.Network.Name, net.Network.CNIVersion, net, cachedResult, rt); err != nil {
		return err
	}
	_ = c.cacheDel(net.Network.Name, rt)
	return nil
}

// ValidateNetworkList checks that a configuration is reasonably valid.
// - all the specified plugins exist on disk
// - every plugin supports the desired version.
//
// Returns a list of all capabilities supported by the configuration, or error
func (c *CNIConfig) ValidateNetworkList(ctx context.Context, list *NetworkConfigList) ([]string, error) {
	version := list.CNIVersion

	// holding map for seen caps (in case of duplicates)
	caps := map[string]interface{}{}

	errs := []error{}
	for _, net := range list.Plugins {
		if err := c.validatePlugin(ctx, net.Network.Type, version); err != nil {
			errs = append(errs, err)
		}
		for c, enabled := range net.Network.Capabilities {
			if !enabled {
				continue
			}
			caps[c] = struct{}{}
		}
	}

	if len(errs) > 0 {
		return nil, fmt.Errorf("%v", errs)
	}

	// make caps list
	cc := make([]string, 0, len(caps))
	for c := range caps {
		cc = append(cc, c)
	}

	return cc, nil
}

// ValidateNetwork checks that a configuration is reasonably valid.
// It uses the same logic as ValidateNetworkList)
// Returns a list of capabilities
func (c *CNIConfig) ValidateNetwork(ctx context.Context, net *NetworkConfig) ([]string, error) {
	caps := []string{}
	for c, ok := range net.Network.Capabilities {
		if ok {
			caps = append(caps, c)
		}
	}
	if err := c.validatePlugin(ctx, net.Network.Type, net.Network.CNIVersion); err != nil {
		return nil, err
	}
	return caps, nil
}

// validatePlugin checks that an individual plugin's configuration is sane
func (c *CNIConfig) validatePlugin(ctx context.Context, pluginName, expectedVersion string) error {
	c.ensureExec()
	pluginPath, err := c.exec.FindInPath(pluginName, c.Path)
	if err != nil {
		return err
	}
	if expectedVersion == "" {
		expectedVersion = "0.1.0"
	}

	vi, err := invoke.GetVersionInfo(ctx, pluginPath, c.exec)
	if err != nil {
		return err
	}
	for _, vers := range vi.SupportedVersions() {
		if vers == expectedVersion {
			return nil
		}
	}
	return fmt.Errorf("plugin %s does not support config version %q", pluginName, expectedVersion)
}

// GetVersionInfo reports which versions of the CNI spec are supported by
// the given plugin.
func (c *CNIConfig) GetVersionInfo(ctx context.Context, pluginType string) (version.PluginInfo, error) {
	c.ensureExec()
	pluginPath, err := c.exec.FindInPath(pluginType, c.Path)
	if err != nil {
		return nil, err
	}

	return invoke.GetVersionInfo(ctx, pluginPath, c.exec)
}

// GCNetworkList will do two things
// - dump the list of cached attachments, and issue deletes as necessary
// - issue a GC to the underlying plugins (if the version is high enough)
func (c *CNIConfig) GCNetworkList(ctx context.Context, list *NetworkConfigList, args *GCArgs) error {
	// First, get the list of cached attachments
	cachedAttachments, err := c.GetCachedAttachments("")
	if err != nil {
		return nil
	}

	validAttachments := make(map[GCAttachment]interface{}, len(args.ValidAttachments))
	for _, a := range args.ValidAttachments {
		validAttachments[a] = nil
	}

	var errs []error

	for _, cachedAttachment := range cachedAttachments {
		if cachedAttachment.Network != list.Name {
			continue
		}
		// we found this attachment
		gca := GCAttachment{
			ContainerID: cachedAttachment.ContainerID,
			IfName:      cachedAttachment.IfName,
		}
		if _, ok := validAttachments[gca]; ok {
			continue
		}
		// otherwise, this attachment wasn't valid and we should issue a CNI DEL
		rt := RuntimeConf{
			ContainerID:    cachedAttachment.ContainerID,
			NetNS:          cachedAttachment.NetNS,
			IfName:         cachedAttachment.IfName,
			Args:           cachedAttachment.CniArgs,
			CapabilityArgs: cachedAttachment.CapabilityArgs,
		}
		if err := c.DelNetworkList(ctx, list, &rt); err != nil {
			errs = append(errs, fmt.Errorf("failed to delete stale attachment %s %s: %w", rt.ContainerID, rt.IfName, err))
		}
	}

	// now, if the version supports it, issue a GC
	if gt, _ := version.GreaterThanOrEqualTo(list.CNIVersion, "1.1.0"); gt {
		inject := map[string]interface{}{
			"name":                      list.Name,
			"cniVersion":                list.CNIVersion,
			"cni.dev/valid-attachments": args.ValidAttachments,
		}
		for _, plugin := range list.Plugins {
			// build config here
			pluginConfig, err := InjectConf(plugin, inject)
			if err != nil {
				errs = append(errs, fmt.Errorf("failed to generate configuration to GC plugin %s: %w", plugin.Network.Type, err))
			}
			if err := c.gcNetwork(ctx, pluginConfig); err != nil {
				errs = append(errs, fmt.Errorf("failed to GC plugin %s: %w", plugin.Network.Type, err))
			}
		}
	}

	return joinErrors(errs...)
}

func (c *CNIConfig) gcNetwork(ctx context.Context, net *NetworkConfig) error {
	c.ensureExec()
	pluginPath, err := c.exec.FindInPath(net.Network.Type, c.Path)
	if err != nil {
		return err
	}
	args := c.args("GC", &RuntimeConf{})

	return invoke.ExecPluginWithoutResult(ctx, pluginPath, net.Bytes, args, c.exec)
}

func (c *CNIConfig) GetStatusNetworkList(ctx context.Context, list *NetworkConfigList) error {
	// If the version doesn't support status, abort.
	if gt, _ := version.GreaterThanOrEqualTo(list.CNIVersion, "1.1.0"); !gt {
		return nil
	}

	inject := map[string]interface{}{
		"name":       list.Name,
		"cniVersion": list.CNIVersion,
	}

	for _, plugin := range list.Plugins {
		// build config here
		pluginConfig, err := InjectConf(plugin, inject)
		if err != nil {
			return fmt.Errorf("failed to generate configuration to get plugin STATUS %s: %w", plugin.Network.Type, err)
		}
		if err := c.getStatusNetwork(ctx, pluginConfig); err != nil {
			return err // Don't collect errors here, so we return a clean error code.
		}
	}
	return nil
}

func (c *CNIConfig) getStatusNetwork(ctx context.Context, net *NetworkConfig) error {
	c.ensureExec()
	pluginPath, err := c.exec.FindInPath(net.Network.Type, c.Path)
	if err != nil {
		return err
	}
	args := c.args("STATUS", &RuntimeConf{})

	return invoke.ExecPluginWithoutResult(ctx, pluginPath, net.Bytes, args, c.exec)
}

// =====
func (c *CNIConfig) args(action string, rt *RuntimeConf) *invoke.Args {
	return &invoke.Args{
		Command:     action,
		ContainerID: rt.ContainerID,
		NetNS:       rt.NetNS,
		PluginArgs:  rt.Args,
		IfName:      rt.IfName,
		Path:        strings.Join(c.Path, string(os.PathListSeparator)),
	}
}<|MERGE_RESOLUTION|>--- conflicted
+++ resolved
@@ -435,10 +435,6 @@
 	return c.getCachedConfig(net.Network.Name, rt)
 }
 
-<<<<<<< HEAD
-/*添加network*/
-func (c *CNIConfig) addNetwork(ctx context.Context, name/*network名称*/, cniVersion string, net *NetworkConfig, prevResult types.Result, rt *RuntimeConf) (types.Result, error) {
-=======
 // GetCachedAttachments returns a list of network attachments from the cache.
 // The returned list will be filtered by the containerID if the value is not empty.
 func (c *CNIConfig) GetCachedAttachments(containerID string) ([]*NetworkAttachment, error) {
@@ -498,8 +494,8 @@
 	return attachments, nil
 }
 
+/*添加network*/
 func (c *CNIConfig) addNetwork(ctx context.Context, name, cniVersion string, net *NetworkConfig, prevResult types.Result, rt *RuntimeConf) (types.Result, error) {
->>>>>>> d2bbac8e
 	c.ensureExec()
 	/*取插件执行路径*/
 	pluginPath, err := c.exec.FindInPath(net.Network.Type/*此network类型为插件名称*/, c.Path)
